--- conflicted
+++ resolved
@@ -145,12 +145,7 @@
         return_hidden_states_only=False,
     ):
         super().__init__()
-<<<<<<< HEAD
         self.transformer = weakref.ref(transformer)
-=======
-
-        self.transformer = transformer
->>>>>>> b9e168fb
         self.transformer_blocks = transformer_blocks
         self.single_transformer_blocks = single_transformer_blocks
         self.return_hidden_states_first = return_hidden_states_first
